--- conflicted
+++ resolved
@@ -13,11 +13,8 @@
 [features]
 default = ["ring"]
 ring = ["tree_hash/ring"]
-<<<<<<< HEAD
-runtime-types = ["dep:context_deserialize", "dep:educe"]
-=======
+runtime_types = ["dep:context_deserialize", "dep:educe"]
 context_deserialize = ["dep:context_deserialize"]
->>>>>>> c655ac28
 
 [dependencies]
 tree_hash = { version = "0.11.0", default-features = false }
@@ -27,13 +24,12 @@
 serde_derive = "1.0.0"
 typenum = "1.12.0"
 smallvec = "1.8.0"
-arbitrary = { version = "1.0", features = ["derive"], optional = true }
 itertools = "0.14.0"
-context_deserialize = { version = "0.2", optional = true }
 
 # Optional dependencies
+arbitrary = { version = "1.0", features = ["derive"], optional = true }
+context_deserialize = { version = "0.2", optional = true }
 educe = { version = "0.6", optional = true }
-context_deserialize = { version = "0.1", optional = true }
 
 [dev-dependencies]
 criterion = "0.7.0"
